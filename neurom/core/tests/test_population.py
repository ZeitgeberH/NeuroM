--- conflicted
+++ resolved
@@ -41,12 +41,8 @@
 NRN3 = load_neuron(joinp(DATA_PATH, 'swc/Neuron_small_radius.swc'))
 
 NEURONS = [NRN1, NRN2, NRN3]
-<<<<<<< HEAD
-TOT_NEURITES = sum(N.get_n_neurites() for N in NEURONS)
+TOT_NEURITES = sum(len(N.neurites) for N in NEURONS)
 POP = Population(NEURONS, name='foo')
-=======
-TOT_NEURITES = sum(len(N.neurites) for N in NEURONS)
->>>>>>> 8c75fb71
 
 def test_population():
 
