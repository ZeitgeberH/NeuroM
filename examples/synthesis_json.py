#!/usr/bin/env python

# Copyright (c) 2015, Ecole Polytechnique Federale de Lausanne, Blue Brain Project
# All rights reserved.
#
# This file is part of NeuroM <https://github.com/BlueBrain/NeuroM>
#
# Redistribution and use in source and binary forms, with or without
# modification, are permitted provided that the following conditions are met:
#
#     1. Redistributions of source code must retain the above copyright
#        notice, this list of conditions and the following disclaimer.
#     2. Redistributions in binary form must reproduce the above copyright
#        notice, this list of conditions and the following disclaimer in the
#        documentation and/or other materials provided with the distribution.
#     3. Neither the name of the copyright holder nor the names of
#        its contributors may be used to endorse or promote products
#        derived from this software without specific prior written permission.
#
# THIS SOFTWARE IS PROVIDED BY THE COPYRIGHT HOLDERS AND CONTRIBUTORS "AS IS" AND
# ANY EXPRESS OR IMPLIED WARRANTIES, INCLUDING, BUT NOT LIMITED TO, THE IMPLIED
# WARRANTIES OF MERCHANTABILITY AND FITNESS FOR A PARTICULAR PURPOSE ARE
# DISCLAIMED. IN NO EVENT SHALL THE COPYRIGHT HOLDER OR CONTRIBUTORS BE LIABLE FOR ANY
# DIRECT, INDIRECT, INCIDENTAL, SPECIAL, EXEMPLARY, OR CONSEQUENTIAL DAMAGES
# (INCLUDING, BUT NOT LIMITED TO, PROCUREMENT OF SUBSTITUTE GOODS OR SERVICES;
# LOSS OF USE, DATA, OR PROFITS; OR BUSINESS INTERRUPTION) HOWEVER CAUSED AND
# ON ANY THEORY OF LIABILITY, WHETHER IN CONTRACT, STRICT LIABILITY, OR TORT
# (INCLUDING NEGLIGENCE OR OTHERWISE) ARISING IN ANY WAY OUT OF THE USE OF THIS
# SOFTWARE, EVEN IF ADVISED OF THE POSSIBILITY OF SUCH DAMAGE.

'''Extract the optimal distributions for the following features of the population of neurons:
   soma: radius
   basal dendrites: n_neurites
   apical dendrites: n_neurites
   axons: n_neurites
   '''

from neurom import ezy
from neurom import stats
import numpy as np
import argparse
import json
from collections import OrderedDict
import os


def parse_args():
    '''Parse command line arguments'''
    parser = argparse.ArgumentParser(
        description='Morphology fit distribution extractor',
        epilog='Note: Outputs json of the optimal distribution \
                and corresponding parameters.')

    parser.add_argument('datapath',
                        help='Path to morphology data file or directory')

    return parser.parse_args()


def extract_data(data_path, feature, params=None):
    '''Loads a list of neurons, extracts feature
       and transforms the fitted distribution in the correct format.
       Returns the optimal distribution, corresponding parameters,
       minimun and maximum values.
    '''
    population = ezy.load_neurons(data_path)

    if params is None:
        params = {}

    feature_data = [getattr(n, 'get_' + feature)(**params) for n in population]

    results = {}

    try:
        opt_fit = stats.optimal_distribution(feature_data)
    except ValueError:
        from itertools import chain
        feature_data = list(chain(*feature_data))
        opt_fit = stats.optimal_distribution(feature_data)

    results["type"] = opt_fit[0]
    results["params"] = opt_fit[1][0]

    return results


def transform_distribution(data, datamin=None, datamax=None):
    '''Transform optimal distribution data into correct format
       based on the distribution type.
    '''
    data_dict = OrderedDict()

<<<<<<< HEAD
    if data["type"] == 'norm':
        data_dict.update({"type": "normal"})
        data_dict.update({"mu": data["params"][0]})
        data_dict.update({"sigma": data["params"][1]})
        if datamin is not None:
            data_dict.update({"min": datamin})
        if datamax is not None:
            data_dict.update({"max": datamax})
=======
    if data["type"] == 'uniform':
        data_dict["type"] = "uniform"
        data_dict["min"] = np.min(data["params"])
        data_dict["max"] = np.max(data["params"])
        return data_dict

    elif data["type"] == 'norm':
        data_dict["type"] = "normal"
        data_dict["mu"] = data["params"][0]
        data_dict["sigma"] = data["params"][1]
>>>>>>> 9b61712d

    elif data["type"] == 'expon':
        data_dict["type"] = "exponential"
        if data["params"][1] != 0:
            data_dict["lambda"] = 1. / data["params"][1]
        else:
<<<<<<< HEAD
            data_dict.update({"scale": 0.})
        if datamin is not None:
            data_dict.update({"min": datamin})
        if datamax is not None:
            data_dict.update({"max": datamax})

    elif data["type"] == 'uniform':
        data_dict.update({"type": "uniform"})
        data_dict.update({"min": np.min(data["params"])})
        data_dict.update({"max": np.max(data["params"])})
=======
            data_dict["scale"] = 0.

    if datamin is not None:
        data_dict["min"] = datamin
    if datamax is not None:
        data_dict["max"] = datamax
>>>>>>> 9b61712d

    return data_dict


def transform_header(mtype_name, components):
    '''Add header to json output to wrap around distribution data.
    '''
    head_dict = OrderedDict()

    head_dict["m-type"] = mtype_name
    head_dict["components"] = {}

    for comp in np.unique(components):
        head_dict["components"].setdefault(comp)

    return head_dict


def transform_package(data_path, components, feature_list):
    '''Put together header and list of data into one json output.
       feature_list contains all the information about the data to be extracted:
       features, feature_names, feature_components, feature_min, feature_max
    '''
    data_dict = transform_header(os.path.basename(data_path), components)

    for feature, name, comp, fmin, fmax, fparam in feature_list:

        result = transform_distribution(extract_data(data_path, feature, fparam), fmin, fmax)
        data_dict["components"][comp] = {name: result}

    return data_dict


if __name__ == '__main__':
    args = parse_args()

    d_path = args.datapath

    flist = [["soma_radius", "radius", "soma", None, None, None],
             ["n_neurites", "number", "basal_dendrite", 1, None,
              {"neurite_type": ezy.TreeType.basal_dendrite}]]

    comps = ["soma"]

    _result = transform_package(d_path, comps, flist)

    print json.dumps(_result, indent=2, separators=(', \n', ': '))<|MERGE_RESOLUTION|>--- conflicted
+++ resolved
@@ -91,16 +91,6 @@
     '''
     data_dict = OrderedDict()
 
-<<<<<<< HEAD
-    if data["type"] == 'norm':
-        data_dict.update({"type": "normal"})
-        data_dict.update({"mu": data["params"][0]})
-        data_dict.update({"sigma": data["params"][1]})
-        if datamin is not None:
-            data_dict.update({"min": datamin})
-        if datamax is not None:
-            data_dict.update({"max": datamax})
-=======
     if data["type"] == 'uniform':
         data_dict["type"] = "uniform"
         data_dict["min"] = np.min(data["params"])
@@ -111,32 +101,18 @@
         data_dict["type"] = "normal"
         data_dict["mu"] = data["params"][0]
         data_dict["sigma"] = data["params"][1]
->>>>>>> 9b61712d
 
     elif data["type"] == 'expon':
         data_dict["type"] = "exponential"
         if data["params"][1] != 0:
             data_dict["lambda"] = 1. / data["params"][1]
         else:
-<<<<<<< HEAD
-            data_dict.update({"scale": 0.})
-        if datamin is not None:
-            data_dict.update({"min": datamin})
-        if datamax is not None:
-            data_dict.update({"max": datamax})
-
-    elif data["type"] == 'uniform':
-        data_dict.update({"type": "uniform"})
-        data_dict.update({"min": np.min(data["params"])})
-        data_dict.update({"max": np.max(data["params"])})
-=======
             data_dict["scale"] = 0.
 
     if datamin is not None:
         data_dict["min"] = datamin
     if datamax is not None:
         data_dict["max"] = datamax
->>>>>>> 9b61712d
 
     return data_dict
 
